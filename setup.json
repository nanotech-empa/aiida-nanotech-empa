{
    "version": "0.2.0",
    "name": "aiida-nanotech-empa",
    "author": "nanotech@surfaces",
    "author_email": "",
    "description": "AiiDA plugins and workflows developed at nanotech@surfaces group from Empa.",
    "url": "https://github.com/nanotech-empa/aiida-nanotech-empa",
    "license": "MIT",
    "classifiers": [
        "Programming Language :: Python",
        "Intended Audience :: Science/Research",
        "License :: OSI Approved :: MIT License",
        "Natural Language :: English",
        "Framework :: AiiDA"
    ],
    "entry_points": {
        "aiida.parsers": [
            "nanotech_empa.pp = aiida_nanotech_empa.parsers.pp_parser:PpParser",
            "nanotech_empa.cp2k_gw_parser = aiida_nanotech_empa.parsers.cp2k_gw_parser:Cp2kGWParser",
            "nanotech_empa.gaussian.cubegen_pymol = aiida_nanotech_empa.parsers.cubegen_pymol_parser:CubegenPymolParser"
        ],
        "aiida.workflows": [
            "nanotech_empa.nanoribbon = aiida_nanotech_empa.workflows.qe.nanoribbon:NanoribbonWorkChain",
            "nanotech_empa.gaussian.relax = aiida_nanotech_empa.workflows.gaussian:GaussianRelaxWorkChain",
            "nanotech_empa.gaussian.scf_cubes = aiida_nanotech_empa.workflows.gaussian:GaussianScfCubesWorkChain",
            "nanotech_empa.gaussian.relax_scf_cubes = aiida_nanotech_empa.workflows.gaussian:GaussianRelaxScfCubesWorkChain",
            "nanotech_empa.gaussian.delta_scf = aiida_nanotech_empa.workflows.gaussian:GaussianDeltaScfWorkChain",
            "nanotech_empa.gaussian.natorb = aiida_nanotech_empa.workflows.gaussian:GaussianNatOrbWorkChain",
<<<<<<< HEAD
            "nanotech_empa.gaussian.spin = aiida_nanotech_empa.workflows.gaussian:GaussianSpinWorkChain",
            "nanotech_empa.cp2k_molecule_opt = aiida_nanotech_empa.workflows.cp2k.molecule_opt_workchain:Cp2kMoleculeOptWorkChain",
            "nanotech_empa.cp2k_molecule_gw =  aiida_nanotech_empa.workflows.cp2k.molecule_gw_workchain:Cp2kMoleculeGwWorkChain"
=======
            "nanotech_empa.gaussian.spin = aiida_nanotech_empa.workflows.gaussian:GaussianSpinWorkChain"
        ],
        "aiida.schedulers": [
            "lsf_ethz_euler = aiida_nanotech_empa.schedulers.lsf_ethz_euler:ETHZEulerLsfScheduler"
>>>>>>> 0005c5e3
        ]
    },
    "include_package_data": true,
    "setup_requires": [
        "reentry"
    ],
    "reentry_register": true,
    "install_requires": [
        "aiida-core>=1.2.1,<2.0.0",
        "aiida-quantumespresso>=3.1.0",
        "aiida-cp2k",
        "ase>=3.0",
        "aiida-gaussian>=1.0.0",
        "Pillow>=8.0.0"
    ],
    "extras_require": {
        "testing": [
            "pgtest~=1.3.1",
            "wheel~=0.31",
            "coverage",
            "pytest~=3.6,<5.0.0",
            "pytest-cov"
        ],
        "pre-commit": [
            "astroid>=2.4.0",
            "pre-commit>=2.7.0",
            "prospector>=1.3.0",
            "pylint>=2.5.0"
        ]
    }
}<|MERGE_RESOLUTION|>--- conflicted
+++ resolved
@@ -26,16 +26,12 @@
             "nanotech_empa.gaussian.relax_scf_cubes = aiida_nanotech_empa.workflows.gaussian:GaussianRelaxScfCubesWorkChain",
             "nanotech_empa.gaussian.delta_scf = aiida_nanotech_empa.workflows.gaussian:GaussianDeltaScfWorkChain",
             "nanotech_empa.gaussian.natorb = aiida_nanotech_empa.workflows.gaussian:GaussianNatOrbWorkChain",
-<<<<<<< HEAD
             "nanotech_empa.gaussian.spin = aiida_nanotech_empa.workflows.gaussian:GaussianSpinWorkChain",
             "nanotech_empa.cp2k_molecule_opt = aiida_nanotech_empa.workflows.cp2k.molecule_opt_workchain:Cp2kMoleculeOptWorkChain",
             "nanotech_empa.cp2k_molecule_gw =  aiida_nanotech_empa.workflows.cp2k.molecule_gw_workchain:Cp2kMoleculeGwWorkChain"
-=======
-            "nanotech_empa.gaussian.spin = aiida_nanotech_empa.workflows.gaussian:GaussianSpinWorkChain"
         ],
         "aiida.schedulers": [
             "lsf_ethz_euler = aiida_nanotech_empa.schedulers.lsf_ethz_euler:ETHZEulerLsfScheduler"
->>>>>>> 0005c5e3
         ]
     },
     "include_package_data": true,
