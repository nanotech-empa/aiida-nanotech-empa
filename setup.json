--- conflicted
+++ resolved
@@ -15,16 +15,8 @@
     ],
     "entry_points": {
         "aiida.parsers": [
-<<<<<<< HEAD
-            "nanotech_empa.pp = aiida_nanotech_empa.parsers:PpParser",
-            "nanotech_empa.cp2k_gw_parser = aiida_nanotech_empa.parsers.cp2k_gw_parser:Cp2kGWParser"
-        ],
-        "aiida.workflows": [
-            "nanotech_empa.nanoribbon = aiida_nanotech_empa.workflows.nanoribbon:NanoribbonWorkChain",
-            "nanotech_empa.cp2k_molecule_opt = aiida_nanotech_empa.workflows.cp2k.molecule_opt_workchain:Cp2kMoleculeOptWorkChain",
-            "nanotech_empa.cp2k_molecule_gw =  aiida_nanotech_empa.workflows.cp2k.molecule_gw_workchain:Cp2kMoleculeGwWorkChain"
-=======
             "nanotech_empa.pp = aiida_nanotech_empa.parsers.pp_parser:PpParser",
+            "nanotech_empa.cp2k_gw_parser = aiida_nanotech_empa.parsers.cp2k_gw_parser:Cp2kGWParser",
             "nanotech_empa.gaussian.cubegen_pymol = aiida_nanotech_empa.parsers.cubegen_pymol_parser:CubegenPymolParser"
         ],
         "aiida.workflows": [
@@ -34,8 +26,9 @@
             "nanotech_empa.gaussian.relax_scf_cubes = aiida_nanotech_empa.workflows.gaussian:GaussianRelaxScfCubesWorkChain",
             "nanotech_empa.gaussian.delta_scf = aiida_nanotech_empa.workflows.gaussian:GaussianDeltaScfWorkChain",
             "nanotech_empa.gaussian.natorb = aiida_nanotech_empa.workflows.gaussian:GaussianNatOrbWorkChain",
-            "nanotech_empa.gaussian.spin = aiida_nanotech_empa.workflows.gaussian:GaussianSpinWorkChain"
->>>>>>> 2ccfabcf
+            "nanotech_empa.gaussian.spin = aiida_nanotech_empa.workflows.gaussian:GaussianSpinWorkChain",
+            "nanotech_empa.cp2k_molecule_opt = aiida_nanotech_empa.workflows.cp2k.molecule_opt_workchain:Cp2kMoleculeOptWorkChain",
+            "nanotech_empa.cp2k_molecule_gw =  aiida_nanotech_empa.workflows.cp2k.molecule_gw_workchain:Cp2kMoleculeGwWorkChain"
         ]
     },
     "include_package_data": true,
@@ -46,14 +39,10 @@
     "install_requires": [
         "aiida-core>=1.2.1,<2.0.0",
         "aiida-quantumespresso>=3.1.0",
-<<<<<<< HEAD
-	"aiida-cp2k",
-        "ase>=3.0"
-=======
+        "aiida-cp2k",
         "ase>=3.0",
         "aiida-gaussian>=1.0.0",
         "Pillow>=8.0.0"
->>>>>>> 2ccfabcf
     ],
     "extras_require": {
         "testing": [
