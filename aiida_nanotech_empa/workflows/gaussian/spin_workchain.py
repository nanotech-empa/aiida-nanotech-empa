import numpy as np
from aiida import engine, orm, plugins

from ...utils import common_utils
from .delta_scf_workchain import GaussianDeltaScfWorkChain
from .natorb_workchain import GaussianNatOrbWorkChain
from .relax_workchain import GaussianRelaxWorkChain
from .scf_workchain import GaussianScfWorkChain

GaussianBaseWorkChain = plugins.WorkflowFactory("gaussian.base")
GaussianCubesWorkChain = plugins.WorkflowFactory("gaussian.cubes")


class GaussianSpinWorkChain(engine.WorkChain):
    @classmethod
    def define(cls, spec):
        super().define(spec)

        spec.input("gaussian_code", valid_type=orm.Code)
        spec.input("formchk_code", valid_type=orm.Code)
        spec.input("cubegen_code", valid_type=orm.Code)

        spec.input(
            "structure",
            valid_type=orm.StructureData,
            required=True,
            help="input geometry",
        )
        spec.input(
            "functional", valid_type=orm.Str, required=True, help="xc functional"
        )
        spec.input(
            "empirical_dispersion",
            valid_type=orm.Str,
            required=False,
            default=lambda: orm.Str(""),
            help=("Include empirical dispersion corrections" '(e.g. "GD3", "GD3BJ")'),
        )
        spec.input(
            "basis_set_opt", valid_type=orm.Str, required=True, help="basis_set for opt"
        )
        spec.input(
            "basis_set_scf", valid_type=orm.Str, required=True, help="basis_set for scf"
        )
        spec.input(
            "multiplicity_list",
            valid_type=orm.List,
            required=True,
            help="spin multiplicities",
        )
        spec.input(
            "options",
            valid_type=orm.Dict,
            required=False,
            help="Use custom metadata.options instead of the automatic ones.",
        )

        spec.outline(
            cls.submit_opts,
            cls.inspect_opts,
            cls.submit_next_steps,
            cls.inspect_next_steps,
            engine.if_(cls.is_gs_oss)(cls.submit_nat_orb, cls.inspect_nat_orb),
            cls.finalize,
        )

        spec.outputs.dynamic = True

        spec.exit_code(
            390,
            "ERROR_TERMINATION",
            message="One or more steps of the work chain failed.",
        )

    def submit_opts(self):
<<<<<<< HEAD
        # Multiplicity 0 means RKS calculation
=======
        # multiplicity 0 means RKS calculation
>>>>>>> 179ad015

        for mult in self.inputs.multiplicity_list:
            label = f"m{mult}_opt"

            builder = GaussianRelaxWorkChain.get_builder()
            builder.gaussian_code = self.inputs.gaussian_code
            builder.structure = self.inputs.structure
            builder.functional = self.inputs.functional
            builder.empirical_dispersion = self.inputs.empirical_dispersion
            builder.basis_set = self.inputs.basis_set_opt
            builder.multiplicity = orm.Int(mult)

            builder.basis_set_scf = self.inputs.basis_set_scf
            builder.formchk_code = self.inputs.formchk_code
            builder.cubegen_code = self.inputs.cubegen_code

            builder.cubes_n_occ = orm.Int(2)
            builder.cubes_n_virt = orm.Int(2)
            builder.cubes_edge_space = orm.Float(4.0)
            builder.cubegen_parser_params = orm.Dict(
                {
                    "heights": [4.0],
                    "orient_cube": True,
                    "isovalues": [0.01],
                }
            )

            if "options" in self.inputs:
                builder.options = self.inputs.options

            submitted_node = self.submit(builder)
            submitted_node.description = label
            self.to_context(**{label: submitted_node})

    def inspect_opts(self):
        opt_energies = []

        for mult in self.inputs.multiplicity_list:
            label = f"m{mult}_opt"

            # check if everything finished nicely
            if not common_utils.check_if_calc_ok(self, self.ctx[label]):
                return self.exit_codes.ERROR_TERMINATION

            opt_energy = self.ctx[label].outputs.scf_energy_ev
            opt_energies.append(opt_energy)
            self.out(f"m{mult}_opt_energy", opt_energy)
            self.out(f"m{mult}_opt_structure", self.ctx[label].outputs.output_structure)
            self.out(
                f"m{mult}_opt_out_params", self.ctx[label].outputs.scf_output_parameters
            )
            self.out(
                f"m{mult}_opt_cube_images", self.ctx[label].outputs.cube_image_folder
            )
            self.out(
                f"m{mult}_opt_cube_planes", self.ctx[label].outputs.cube_planes_array
            )

        gs_i = np.argmin(opt_energies)

        # If open-shell singlet is degenerate with closed-shell solution, prefer closed-shell.
        if (
            self.inputs.multiplicity_list[gs_i] == 1
            and 0 in self.inputs.multiplicity_list
        ):
            cs_i = self.inputs.multiplicity_list.index(0)
            if np.abs(opt_energies[cs_i].value - opt_energies[gs_i].value) < 1e-6:
                gs_i = cs_i

        self.ctx.gs_mult = orm.Int(self.inputs.multiplicity_list[gs_i]).store()
        self.ctx.gs_energy = opt_energies[gs_i]
        gs_opt_label = f"m{self.ctx.gs_mult.value}_opt"
        self.ctx.gs_structure = self.ctx[gs_opt_label].outputs.output_structure

        self.ctx.gs_out_params = self.ctx[gs_opt_label].outputs.scf_output_parameters
        self.ctx.gs_scf_remote_folder = self.ctx[gs_opt_label].outputs.scf_remote_folder

        self.out("gs_multiplicity", self.ctx.gs_mult)
        self.out("gs_energy", self.ctx.gs_energy)
        self.out("gs_structure", self.ctx.gs_structure)
        self.out("gs_out_params", self.ctx.gs_out_params)

        return engine.ExitCode(0)

    def submit_next_steps(self):
        cubes_n_occ = 5
        cubes_n_virt = 5
        cubes_orb_indexes = list(range(-cubes_n_occ + 1, cubes_n_virt + 1))
        cubes_isovalues = [0.010, 0.001]
        cubes_heights = [3.0, 4.0]

        self.report("Submitting GS cubes")

        builder = GaussianCubesWorkChain.get_builder()
        builder.formchk_code = self.inputs.formchk_code
        builder.cubegen_code = self.inputs.cubegen_code
        builder.gaussian_calc_folder = self.ctx.gs_scf_remote_folder
        builder.gaussian_output_params = self.ctx.gs_out_params
        builder.orbital_indexes = orm.List(cubes_orb_indexes)
        builder.edge_space = orm.Float(max(cubes_heights))
        builder.cubegen_parser_name = "nanotech_empa.gaussian.cubegen_pymol"
        builder.cubegen_parser_params = orm.Dict(
            {
                "isovalues": cubes_isovalues,
                "heights": cubes_heights,
                "orient_cube": True,
            }
        )

        submitted_node = self.submit(builder)
        submitted_node.description = "gs cubes"
        self.to_context(gs_cubes=submitted_node)

        self.report("Submitting Delta SCF")

        builder = GaussianDeltaScfWorkChain.get_builder()
        builder.gaussian_code = self.inputs.gaussian_code
        builder.structure = self.ctx.gs_structure
        builder.functional = self.inputs.functional
        builder.basis_set = self.inputs.basis_set_scf
        builder.multiplicity = self.ctx.gs_mult
        builder.parent_calc_folder = self.ctx.gs_scf_remote_folder
        if "options" in self.inputs:
            builder.options = self.inputs.options

        submitted_node = self.submit(builder)
        submitted_node.description = "delta scf"
        self.to_context(dscf=submitted_node)

        self.report("Submitting vertical calculations")

        for mult in self.inputs.multiplicity_list:
            label = f"m{mult}_vert"
            opt_label = f"m{mult}_opt"

            if mult == self.ctx.gs_mult:
                continue

            builder = GaussianScfWorkChain.get_builder()
            builder.gaussian_code = self.inputs.gaussian_code
            builder.formchk_code = self.inputs.formchk_code
            builder.cubegen_code = self.inputs.cubegen_code
            builder.structure = self.ctx.gs_structure
            builder.functional = self.inputs.functional
            builder.empirical_dispersion = self.inputs.empirical_dispersion
            builder.basis_set = self.inputs.basis_set_scf
            builder.multiplicity = orm.Int(mult)
            builder.parent_calc_folder = self.ctx[opt_label].outputs.remote_folder
            builder.cubes_n_occ = orm.Int(cubes_n_occ)
            builder.cubes_n_virt = orm.Int(cubes_n_virt)
            builder.cubegen_parser_params = orm.Dict(
                {
                    "isovalues": cubes_isovalues,
                    "heights": cubes_heights,
                    "orient_cube": True,
                }
            )

            if "options" in self.inputs:
                builder.options = self.inputs.options

            submitted_node = self.submit(builder)
            submitted_node.description = label
            self.to_context(**{label: submitted_node})

    def inspect_next_steps(self):
<<<<<<< HEAD
=======
        # ------------------------------------------------------
>>>>>>> 179ad015
        if not common_utils.check_if_calc_ok(self, self.ctx.gs_cubes):
            return self.exit_codes.ERROR_TERMINATION

        self.out("gs_cube_images", self.ctx.gs_cubes.outputs.cube_image_folder)
        self.out("gs_cube_planes", self.ctx.gs_cubes.outputs.cube_planes_array)

        if not common_utils.check_if_calc_ok(self, self.ctx.dscf):
            return self.exit_codes.ERROR_TERMINATION

        self.out("gs_ionization_potential", self.ctx.dscf.outputs.ionization_potential)
        self.out("gs_electron_affinity", self.ctx.dscf.outputs.electron_affinity)

        for mult in self.inputs.multiplicity_list:
            label = f"m{mult}_vert"

            if mult == self.ctx.gs_mult:
                continue

            # Check if everything finished nicely.
            if not common_utils.check_if_calc_ok(self, self.ctx[label]):
                return self.exit_codes.ERROR_TERMINATION

            vert_energy = self.ctx[label].outputs.energy_ev
            self.out(f"m{mult}_vert_energy", vert_energy)
            self.out(
                f"m{mult}_vert_out_params", self.ctx[label].outputs.output_parameters
            )
            self.out(
                f"m{mult}_vert_cube_images", self.ctx[label].outputs.cube_image_folder
            )
            self.out(
                f"m{mult}_vert_cube_planes", self.ctx[label].outputs.cube_planes_array
            )

        return engine.ExitCode(0)

    def is_gs_oss(self):
        """Is ground state an open-shell singlet?"""
        return self.ctx.gs_mult == 1

    def submit_nat_orb(self):
        self.report("Submitting natural pop analysis")

        builder = GaussianNatOrbWorkChain.get_builder()
        builder.gaussian_code = self.inputs.gaussian_code
        builder.parent_calc_folder = self.ctx.gs_scf_remote_folder
        builder.parent_calc_params = self.ctx.gs_out_params
        if "options" in self.inputs:
            builder.options = self.inputs.options

        submitted_node = self.submit(builder)
        submitted_node.description = "natural orbitals pop"
        self.to_context(natorb=submitted_node)

    def inspect_nat_orb(self):
        if not common_utils.check_if_calc_ok(self, self.ctx.natorb):
            return self.exit_codes.ERROR_TERMINATION

        self.out("gs_natorb_params", self.ctx.natorb.outputs.natorb_proc_parameters)

        return engine.ExitCode(0)

    def finalize(self):
        self.report("Finalizing...")<|MERGE_RESOLUTION|>--- conflicted
+++ resolved
@@ -73,12 +73,7 @@
         )
 
     def submit_opts(self):
-<<<<<<< HEAD
-        # Multiplicity 0 means RKS calculation
-=======
-        # multiplicity 0 means RKS calculation
->>>>>>> 179ad015
-
+        # Multiplicity 0 means RKS calculation.
         for mult in self.inputs.multiplicity_list:
             label = f"m{mult}_opt"
 
@@ -244,10 +239,6 @@
             self.to_context(**{label: submitted_node})
 
     def inspect_next_steps(self):
-<<<<<<< HEAD
-=======
-        # ------------------------------------------------------
->>>>>>> 179ad015
         if not common_utils.check_if_calc_ok(self, self.ctx.gs_cubes):
             return self.exit_codes.ERROR_TERMINATION
 
