--- conflicted
+++ resolved
@@ -299,7 +299,6 @@
         return engine.ExitCode(0)
     
     def run_reftraj_batches(self):
-<<<<<<< HEAD
         """Submit remaining batches up to the maximum number of concurrent calculations."""
         # Submit new batches if under the limit
         count = 0
@@ -314,14 +313,6 @@
             count+=1
             
             self.ctx.batches_to_check.append(batch)
-=======
-        """Check if all calculations completed and merge trejectories."""
-        key0 = "reftraj_batch_0"
-        if not getattr(self.ctx, key0).is_finished_ok:
-            self.report(f"Batch {key0} failed")
-            return self.exit_codes.ERROR_TERMINATION
-        for batch in range(1, self.ctx.n_batches):
->>>>>>> de579d1b
             first = self.ctx.batches[batch][0]
             last = self.ctx.batches[batch][-1]
             self.report(f"Running structures {first} to {last}")
