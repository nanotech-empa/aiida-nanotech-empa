from copy import deepcopy

import numpy as np
from aiida import engine, orm, plugins

from ...utils import common_utils
from . import cp2k_utils

Cp2kBaseWorkChain = plugins.WorkflowFactory("cp2k.base")
# Cp2kRefTrajWorkChain = plugins.WorkflowFactory("cp2k.reftraj")
TrajectoryData = plugins.DataFactory("array.trajectory")


@engine.calcfunction
def create_batches(trajectory, num_batches, steps_completed):
    """Create lists of consecutive integers. Counting start from 1 for CP2K input."""
    lst = [i + 1 for i in range(trajectory.get_shape("positions")[0])]
    for i in steps_completed:
        lst.remove(i)
    max_batch_size = int(len(lst) / num_batches)
    consecutive_lists = []
    current_list = []
    for num in lst:
        if not current_list or num == current_list[-1] + 1:
            current_list.append(num)
        else:
            consecutive_lists.append(current_list)
            current_list = [num]
        if len(current_list) == max_batch_size:
            consecutive_lists.append(current_list)
            current_list = []
    if current_list:
        consecutive_lists.append(current_list)
    return orm.List(consecutive_lists)


class Cp2kRefTrajWorkChain(engine.WorkChain):
    """Workflow to run Replica Chain calculations with CP2K."""

    @classmethod
    def define(cls, spec):
        """Define the workflow."""
        super().define(spec)

        # Define the inputs of the workflow.
        spec.input("code", valid_type=orm.Code)
        # spec.input("structure", valid_type=orm.StructureData)
        spec.input("trajectory", valid_type=TrajectoryData)
        spec.input("num_batches", valid_type=orm.Int, default=lambda: orm.Int(10))
        spec.input("parent_calc_folder", valid_type=orm.RemoteData, required=False)
        spec.input("restart_from", valid_type=orm.Str, required=False)
        spec.input(
            "protocol",
            valid_type=orm.Str,
            default=lambda: orm.Str("standard"),
            required=False,
            help="Protocol supported by the Cp2kBaseWorkChain.",
        )
        spec.input("dft_params", valid_type=orm.Dict)
        spec.input("sys_params", valid_type=orm.Dict)
        spec.input(
            "options",
            valid_type=dict,
            non_db=True,
            help="Define options for the cacluations: walltime, memory, CPUs, etc.",
        )

        spec.outline(
            cls.setup,  # create batches, if reordering of structures create indexing
            cls.first_structure,  # Run the first SCF to get the initial wavefunction
            cls.run_reftraj_batches,  # Run the batches of the reftraj simulations
            cls.merge_batches_output,
        )

        spec.outputs.dynamic = True
        spec.output_namespace("structures", valid_type=orm.StructureData)
        spec.output_namespace("details", valid_type=orm.Dict)
        spec.exit_code(390, "ERROR_TERMINATION", message="One or more steps failed")

    def setup(self):
        """Initialize the workchain process."""
        self.report("Inspecting input and setting up things")

        (
            self.ctx.files,
            self.ctx.input_dict,
            self.ctx.structure_with_tags,
        ) = cp2k_utils.get_dft_inputs(
            self.inputs.dft_params.get_dict(),
            self.inputs.trajectory,
            "md_reftraj_protocol.yml",
            self.inputs.protocol.value,
        )
        self.ctx.input_dict["GLOBAL"]["WALLTIME"] = max(
            600, self.inputs.options["max_wallclock_seconds"] - 600
        )
        self.ctx.steps_completed = []
        # create batches avoiding steps already completed.
        self.ctx.batches = create_batches(
            self.inputs.trajectory, self.inputs.num_batches, self.ctx.steps_completed
        ).get_list()
        return engine.ExitCode(0)

    def first_structure(self):
        """Run scf on the initial geometry."""
        input_dict = deepcopy(self.ctx.input_dict)
        batches = self.ctx.batches
        first_snapshot = batches[0].pop(0)
        self.ctx.batches = batches

        self.report(f"Running structure {first_snapshot} to {first_snapshot} ")

        input_dict["MOTION"]["MD"]["REFTRAJ"]["FIRST_SNAPSHOT"] = first_snapshot
        input_dict["MOTION"]["MD"]["REFTRAJ"]["LAST_SNAPSHOT"] = first_snapshot

        # create the input for the reftraj workchain
        builder = Cp2kBaseWorkChain.get_builder()
        builder.cp2k.structure = orm.StructureData(ase=self.ctx.structure_with_tags)
        builder.cp2k.trajectory = self.inputs.trajectory
        builder.cp2k.code = self.inputs.code
        builder.cp2k.file = self.ctx.files
        if "parent_calc_folder" in self.inputs:
            builder.cp2k.parent_calc_folder = self.inputs.parent_calc_folder
        builder.cp2k.metadata.options = self.inputs.options
        builder.cp2k.metadata.label = f"structures_{first_snapshot}_to_{first_snapshot}"
        builder.cp2k.metadata.options.parser_name = "cp2k_advanced_parser"

        builder.cp2k.parameters = orm.Dict(dict=input_dict)

        future = self.submit(builder)
        self.report(
            f"Submitted structures {first_snapshot} to {first_snapshot}: {future.pk}"
        )
        self.to_context(first_structure=future)

    def run_reftraj_batches(self):
        self.report(f"Running the reftraj batches {self.ctx.batches} ")
        if not self.ctx.first_structure.is_finished_ok:
            return self.exit_codes.ERROR_TERMINATION
        for batch in self.ctx.batches:
            self.report(f"Running structures {batch[0]} to {batch[-1]} ")

            # update the input_dict with the new batch
            input_dict = deepcopy(self.ctx.input_dict)
            input_dict["MOTION"]["MD"]["STEPS"] = 1 + batch[0] - batch[-1]
            input_dict["MOTION"]["MD"]["REFTRAJ"]["FIRST_SNAPSHOT"] = batch[0]
            input_dict["MOTION"]["MD"]["REFTRAJ"]["LAST_SNAPSHOT"] = batch[-1]

            # create the input for the reftraj workchain
            builder = Cp2kBaseWorkChain.get_builder()
            builder.cp2k.structure = orm.StructureData(ase=self.ctx.structure_with_tags)
            builder.cp2k.trajectory = self.inputs.trajectory
            builder.cp2k.code = self.inputs.code
            builder.cp2k.file = self.ctx.files
            builder.cp2k.metadata.options = self.inputs.options
            builder.cp2k.metadata.label = f"structures_{batch[0]}_to_{batch[-1]}"
            builder.cp2k.metadata.options.parser_name = "cp2k_advanced_parser"
            builder.cp2k.parameters = orm.Dict(dict=input_dict)
            builder.cp2k.parent_calc_folder = (
                self.ctx.first_structure.outputs.remote_folder
            )

            future = self.submit(builder)

            key = f"reftraj_batch_{batch[0]}_to_{batch[-1]}"
            self.report(f"Submitted reftraj batch: {key} with pk: {future.pk}")

            self.to_context(**{key: future})

    def merge_batches_output(self):
        """Merge the output of the succefull batches only."""

        # merged_traj = []
        # for i_batch in range(self.ctx.n_batches):
        #    merged_traj.extend(self.ctx[f"reftraj_batch_{i_batch}"].outputs.trajectory)
        positions=[self.ctx.first_structure.outputs.output_trajectory.get_array('positions')]
        cells=[self.ctx.first_structure.outputs.output_trajectory.get_array('cells')]
        forces=[self.ctx.first_structure.outputs.output_trajectory.get_array('forces')]
        for batch in self.ctx.batches:
            key = f"reftraj_batch_{batch[0]}_to_{batch[-1]}"
            if not getattr(self.ctx, key).is_finished_ok:
                self.report(f"Batch {key} failed")
                return self.exit_codes.ERROR_TERMINATION
<<<<<<< HEAD
            positions.append(getattr(self.ctx, key).outputs.output_trajectory.get_array('positions'))
            cells.append(getattr(self.ctx, key).outputs.output_trajectory.get_array('cells'))
            forces.append(getattr(self.ctx, key).outputs.output_trajectory.get_array('forces'))
        
        positions=np.concatenate(positions)
        cells=np.concatenate(cells)
        forces=np.concatenate(forces)
        symbols = self.ctx.first_structure.outputs.output_trajectory.symbols
        output_trajectory = TrajectoryData()   
        output_trajectory.set_trajectory(symbols, positions, cells=cells) 
        self.out('output_trajectory', self.inputs.trajectory)
=======

>>>>>>> 279279fb
        self.report("done")
        return engine.ExitCode(0)<|MERGE_RESOLUTION|>--- conflicted
+++ resolved
@@ -181,7 +181,6 @@
             if not getattr(self.ctx, key).is_finished_ok:
                 self.report(f"Batch {key} failed")
                 return self.exit_codes.ERROR_TERMINATION
-<<<<<<< HEAD
             positions.append(getattr(self.ctx, key).outputs.output_trajectory.get_array('positions'))
             cells.append(getattr(self.ctx, key).outputs.output_trajectory.get_array('cells'))
             forces.append(getattr(self.ctx, key).outputs.output_trajectory.get_array('forces'))
@@ -192,9 +191,6 @@
         symbols = self.ctx.first_structure.outputs.output_trajectory.symbols
         output_trajectory = TrajectoryData()   
         output_trajectory.set_trajectory(symbols, positions, cells=cells) 
-        self.out('output_trajectory', self.inputs.trajectory)
-=======
-
->>>>>>> 279279fb
+        self.out('output_trajectory', output_trajectory)
         self.report("done")
         return engine.ExitCode(0)